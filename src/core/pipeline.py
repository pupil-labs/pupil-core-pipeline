import logging
import os
import pathlib
import sys
import time
import types
import typing as T
from math import floor

import click
from dotenv import load_dotenv


def save_gaze_data(gaze, gaze_ts, recording_loc, export=True):
    import file_methods as fm

    directory = os.path.join(recording_loc, "pipeline-gaze-mappings")
    os.makedirs(directory, exist_ok=True)
    file_name = "pipeline"  # self._gaze_mapping_file_name(gaze_mapper)
    with fm.PLData_Writer(directory, file_name) as writer:
        for gaze_ts_uz, gaze_uz in zip(gaze_ts, gaze):
            writer.append_serialized(
                gaze_ts_uz, topic="gaze", datum_serialized=gaze_uz.serialized
            )
    logging.info(f"Gaze data saved to {directory}.")

    if export:
        import player_methods as pm
<<<<<<< HEAD
        export_directory = os.path.join(recording_loc, "exports/pipeline")
=======
        from raw_data_exporter import Gaze_Positions_Exporter

        export_directory = os.path.join(recording_loc, "pipeline-exports")
>>>>>>> e8047dbf
        os.makedirs(export_directory, exist_ok=True)
        gaze_bisector = pm.Bisector(gaze, gaze_ts)
        gaze_positions_exporter = Gaze_Positions_Exporter()
        gaze_positions_exporter.csv_export_write(
            positions_bisector=gaze_bisector,
            timestamps=gaze_ts,
            export_window=[
                gaze_bisector.data_ts[0] - 1,
                gaze_bisector.data_ts[len(gaze_bisector.data_ts) - 1] + 1,
            ],
            export_dir=export_directory,
        )
        logging.info(f"Gaze data exported to {export_directory}.")


def map_pupil_data(gazer, pupil_data):
    import file_methods as fm

    logging.info("Mapping pupil data to gaze data.")
    gaze = []
    gaze_ts = []

    first_ts = pupil_data[0]["timestamp"]
    last_ts = pupil_data[-1]["timestamp"]
    ts_span = last_ts - first_ts
    curr_ts = first_ts

    prev_prog = 0.0
    for gaze_datum in gazer.map_pupil_to_gaze(pupil_data):
        curr_ts = max(curr_ts, gaze_datum["timestamp"])
        progress = (curr_ts - first_ts) / ts_span
        if floor(progress * 100) != floor(prev_prog * 100):
            logging.info(f"Gaze Mapping Progress: {floor(progress*100)}%")
        prev_prog = progress
        # result = (curr_ts, fm.Serialized_Dict(gaze_datum))

        gaze.append(fm.Serialized_Dict(gaze_datum))
        gaze_ts.append(curr_ts)

    logging.info("Pupil data mapped to gaze data.")
    return gaze, gaze_ts


def calibrate_and_validate(
    ref_loc, pupil_loc, scene_cam_intrinsics_loc, mapping_method
):
    ref_data = load_ref_data(ref_loc)
    logging.debug(f"Loaded {len(ref_data)} reference locations")
    pupil = load_pupil_data(pupil_loc)
    logging.debug(f"Loaded {len(pupil.data)} pupil positions")
    scene_cam_intrinsics = load_intrinsics(scene_cam_intrinsics_loc)
    logging.debug(f"Loaded scene camera intrinsics: {scene_cam_intrinsics}")
    gazer = fit_gazer(mapping_method, ref_data, pupil.data, scene_cam_intrinsics)
    return gazer, pupil.data


def load_ref_data(ref_loc):
    import file_methods as fm

    ref = fm.load_object(ref_loc)
    assert ref["version"] == 1, "unexpected reference data format"
    return [{"screen_pos": r[0], "timestamp": r[2]} for r in ref["data"]]


def load_pupil_data(pupil_loc):
    import file_methods as fm

    pupil_loc = pathlib.Path(pupil_loc)
    pupil = fm.load_pldata_file(pupil_loc.parent, pupil_loc.stem)
    return pupil


def load_intrinsics(intrinsics_loc, resolution=(640, 480)):
    import camera_models as cm

    intrinsics_loc = pathlib.Path(intrinsics_loc)
    return cm.Camera_Model.from_file(
        intrinsics_loc.parent, intrinsics_loc.stem, resolution
    )


def available_mapping_methods():
    import gaze_mapping

    return {
        gazer.label: gazer
        for gazer in gaze_mapping.user_selectable_gazer_classes_posthoc()
    }


def fit_gazer(mapping_method, ref_data, pupil_data, scene_cam_intrinsics):
    return mapping_method(
        fake_gpool(scene_cam_intrinsics),
        calib_data={"ref_list": ref_data, "pupil_list": pupil_data},
    )


def fake_gpool(scene_cam_intrinsics, app="pipeline", min_calibration_confidence=0.0):
    g_pool = types.SimpleNamespace()
    g_pool.capture = types.SimpleNamespace()
    g_pool.capture.intrinsics = scene_cam_intrinsics
    g_pool.capture.frame_size = scene_cam_intrinsics.resolution
    g_pool.get_timestamp = time.perf_counter
    g_pool.app = app
    g_pool.min_calibration_confidence = min_calibration_confidence
    return g_pool


def patch_plugin_notify_all(plugin_class):
    def log_notification(self, notification):
        """Patches Plugin.notify_all of gazer class"""
        logging.info(f"Notification: {notification['subject']} ({notification.keys()})")

    logging.debug(f"Patching {plugin_class.notify_all}")
    plugin_class.notify_all = log_notification


@click.command()
@click.option("--skip_pupil_detection", is_flag=True)
@click.option(
    "--core_shared_modules_loc",
    required=False,
    type=click.Path(exists=True),
    envvar="CORE_SHARED_MODULES_LOCATION",
)
@click.option(
    "--recording_loc",
    required=True,
    type=click.Path(exists=True),
    envvar="RECORDING_LOCATION",
)
@click.option(
    "--ref_data_loc",
    required=True,
    type=click.Path(exists=True),
    envvar="REF_DATA_LOCATION",
)
def main(skip_pupil_detection, core_shared_modules_loc, recording_loc, ref_data_loc):
    logging.basicConfig(level=logging.DEBUG)
    logging.getLogger("numexpr").setLevel(logging.WARNING)
    logging.getLogger("OpenGL").setLevel(logging.WARNING)

    if core_shared_modules_loc:
        sys.path.append(core_shared_modules_loc)
    else:
        logging.warning("Core source location unknown. Imports might fail.")

    mapping_methods_by_label = available_mapping_methods()
    mapping_method_label = click.prompt(
        "Choose gaze mapping method",
        type=click.Choice(mapping_methods_by_label.keys(), case_sensitive=True),
    )
    mapping_method = mapping_methods_by_label[mapping_method_label]
    patch_plugin_notify_all(mapping_method)

    if not skip_pupil_detection:
        from core.pupil_detection import perform_pupil_detection

        logging.info("Performing pupil detection on eye videos. This may take a while.")
        perform_pupil_detection(recording_loc)
        logging.info("Pupil detection complete.")

    pupil_data_loc = recording_loc + "/offline_data/offline_pupil.pldata"
    intrinsics_loc = recording_loc + "/world.intrinsics"
    calibrated_gazer, pupil_data = calibrate_and_validate(
        ref_data_loc, pupil_data_loc, intrinsics_loc, mapping_method
    )
    gaze, gaze_ts = map_pupil_data(calibrated_gazer, pupil_data)
    save_gaze_data(gaze, gaze_ts, recording_loc)


if __name__ == "__main__":
    load_dotenv()
    main()<|MERGE_RESOLUTION|>--- conflicted
+++ resolved
@@ -26,13 +26,9 @@
 
     if export:
         import player_methods as pm
-<<<<<<< HEAD
-        export_directory = os.path.join(recording_loc, "exports/pipeline")
-=======
         from raw_data_exporter import Gaze_Positions_Exporter
 
         export_directory = os.path.join(recording_loc, "pipeline-exports")
->>>>>>> e8047dbf
         os.makedirs(export_directory, exist_ok=True)
         gaze_bisector = pm.Bisector(gaze, gaze_ts)
         gaze_positions_exporter = Gaze_Positions_Exporter()
